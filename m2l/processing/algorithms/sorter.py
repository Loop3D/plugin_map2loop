--- conflicted
+++ resolved
@@ -282,16 +282,11 @@
     -------
     units_df
     """
-    import pandas as pd
-<<<<<<< HEAD
 
     unit_name_field = parameters.get('UNIT_NAME_FIELD', 'UNITNAME') if parameters else 'UNITNAME'
     min_age_field = parameters.get('MIN_AGE_FIELD', 'MIN_AGE') if parameters else 'MIN_AGE'
     max_age_field = parameters.get('MAX_AGE_FIELD', 'MAX_AGE') if parameters else 'MAX_AGE'
     group_field = parameters.get('GROUP_FIELD', 'GROUP') if parameters else 'GROUP'
-=======
-    from map2loop.map2loop.mapdata import MapData  # adjust import path if needed
->>>>>>> origin/processing/processing_tools_sampler
 
     # Example: convert the geology layer to a very small units_df
     units_records = []
