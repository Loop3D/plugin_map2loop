--- conflicted
+++ resolved
@@ -10,11 +10,7 @@
 """
 # Python imports
 from typing import Any, Optional
-<<<<<<< HEAD
 from qgis.PyQt.QtCore import QVariant
-=======
-from qgis.PyQt.QtCore import QMetaType, QVariant
->>>>>>> 291de7aa
 from osgeo import gdal
 import pandas as pd
 
